--- conflicted
+++ resolved
@@ -11,15 +11,10 @@
 import { FAQCard } from './components/results/FAQCard';
 import { PlanComparisonTable } from './components/results/PlanComparisonTable';
 import { QuickActionChips } from './components/conversation/QuickActionChips';
-<<<<<<< HEAD
 import { ContentViewer } from './components/conversation/ContentViewer';
 import { InlineReasoning } from './components/conversation/InlineReasoning';
 import { dummyPlans, dummyCounties, dummyProviders, dummyNews, dummyFAQs, dummyReasoningSteps, dummyFullContent } from './data/dummyData';
-=======
-import { EvidenceDrawer } from './components/conversation/EvidenceDrawer';
-import { dummyPlans, dummyCounties } from './data/dummyData';
 import { API_BASE_URL } from './config';
->>>>>>> c0a4316e
 
 interface Message {
   id: string;
@@ -40,14 +35,11 @@
   const [collectedEntities, setCollectedEntities] = useState<Record<string, any>>({});
   const [currentEntityIndex, setCurrentEntityIndex] = useState(0);
   const [missingEntities, setMissingEntities] = useState<string[]>([]);
-<<<<<<< HEAD
   const [contentViewerOpen, setContentViewerOpen] = useState(false);
   const [viewerContent, setViewerContent] = useState<any>(null);
-=======
   const [evidenceDrawerOpen, setEvidenceDrawerOpen] = useState(false);
-  const [evidenceSteps] = useState<any[]>([]);
+  const [evidenceSteps, setEvidenceSteps] = useState<any[]>([]);
   const [sessionId, setSessionId] = useState<string | null>(null);
->>>>>>> c0a4316e
 
   useEffect(() => {
     setMessages([{
@@ -387,88 +379,73 @@
     setMessages(prev => prev.filter(msg => msg.id !== messageId));
 
     let resultContent: React.ReactNode;
-<<<<<<< HEAD
     let reasoningSteps: any[] = [];
+    let evidenceStepsToShow: any[] = [];
 
     // Handle different intents with specialized components
     if (intent === 'News') {
       reasoningSteps = dummyReasoningSteps.news;
-=======
-
-    // Handle different intents with specialized components
-    if (intent === 'News') {
       // Transform search results to news article format
-      const newsArticles = searchResults.map((result: any) => ({
+      const newsArticles = searchResults.length > 0 ? searchResults.map((result: any) => ({
         headline: result.title,
         source: new URL(result.url).hostname.replace('www.', ''),
         date: 'Recent',
         summary: result.description,
         url: result.url
-      }));
-
->>>>>>> c0a4316e
+      })) : dummyNews;
       resultContent = (
         <div className="space-y-8">
           <p className="text-gray-700">
             Here's the latest health insurance news:
           </p>
-<<<<<<< HEAD
           <NewsCards 
-            articles={dummyNews}
+            articles={newsArticles}
             onArticleClick={(idx) => {
-              setViewerContent(dummyFullContent.news[idx]);
-              setContentViewerOpen(true);
+              if (dummyFullContent.news[idx]) {
+                setViewerContent(dummyFullContent.news[idx]);
+                setContentViewerOpen(true);
+              }
             }}
           />
           <InlineReasoning steps={reasoningSteps} />
           <QuickActionChips 
-=======
-          <NewsCards articles={newsArticles} />
-          <QuickActionChips
->>>>>>> c0a4316e
             actions={['Set up enrollment reminder', 'Compare plans', 'Find providers']}
             onActionClick={(action) => console.log('Action:', action)}
           />
         </div>
       );
     } else if (intent === 'FAQ') {
-<<<<<<< HEAD
       reasoningSteps = dummyReasoningSteps.faq;
       const faqKey = 'coinsurance'; // Default, could be extracted from query
       const faq = dummyFAQs[faqKey as keyof typeof dummyFAQs];
-=======
       // For FAQ, show first result as featured card
-      const firstResult = searchResults[0];
->>>>>>> c0a4316e
+      const firstResult = searchResults[0] || { title: faq?.term, description: faq?.definition, snippets: [faq?.example] };
       resultContent = (
         <div className="space-y-8">
           <FAQCard
-            term={firstResult?.title || 'Insurance Term'}
-            definition={firstResult?.description || ''}
-            example={firstResult?.snippets?.[0] || ''}
-          />
-<<<<<<< HEAD
+            term={firstResult?.title || faq?.term || 'Insurance Term'}
+            definition={firstResult?.description || faq?.definition || ''}
+            example={firstResult?.snippets?.[0] || faq?.example || ''}
+          />
+          {searchResults.length > 1 && (
+            <div className="space-y-3">
+              <p className="text-sm font-medium text-gray-600">Additional Resources:</p>
+              {searchResults.slice(1, 4).map((result: any, idx: number) => (
+                <div key={idx} className="bg-white border border-gray-200 rounded-lg p-3">
+                  <a href={result.url} target="_blank" rel="noopener noreferrer" className="text-blue-600 hover:underline font-medium text-sm">
+                    {result.title}
+                  </a>
+                </div>
+              ))}
+            </div>
+          )}
           <InlineReasoning steps={reasoningSteps} />
           <QuickActionChips 
-=======
-          <div className="space-y-3">
-            <p className="text-sm font-medium text-gray-600">Additional Resources:</p>
-            {searchResults.slice(1, 4).map((result: any, idx: number) => (
-              <div key={idx} className="bg-white border border-gray-200 rounded-lg p-3">
-                <a href={result.url} target="_blank" rel="noopener noreferrer" className="text-blue-600 hover:underline font-medium text-sm">
-                  {result.title}
-                </a>
-              </div>
-            ))}
-          </div>
-          <QuickActionChips
->>>>>>> c0a4316e
             actions={['Show example', 'Compare rates', 'See related terms']}
             onActionClick={(action) => console.log('Action:', action)}
           />
         </div>
       );
-<<<<<<< HEAD
     } else if (intent === 'ProviderNetwork') {
       reasoningSteps = dummyReasoningSteps.provider;
       const provider = dummyProviders[0];
@@ -497,9 +474,7 @@
       );
     } else if (intent === 'Comparison') {
       reasoningSteps = dummyReasoningSteps.comparison;
-      const plansArray = Array.isArray(data.plans) 
-        ? data.plans 
-        : dummyPlans.slice(0, 2);
+      const plansArray = dummyPlans.slice(0, 2);
       resultContent = (
         <div className="space-y-8">
           <p className="text-gray-700">
@@ -517,76 +492,76 @@
         </div>
       );
     } else {
-      // Default: PlanInfo
+      // Default: PlanInfo - show search results if available, otherwise dummy data
       reasoningSteps = dummyReasoningSteps.planInfo;
-      const plansArray = Array.isArray(data.plans) 
-        ? data.plans 
-        : data.plans 
-          ? [data.plans] 
-          : dummyPlans.slice(0, 3);
-=======
-    } else {
-      // For PlanInfo and other intents, show horizontally scrollable cards
->>>>>>> c0a4316e
+      const plansArray = dummyPlans.slice(0, 3);
       resultContent = (
         <div className="space-y-8">
-          <div>
-            <p className="text-gray-700 mb-4">
-              Found {searchResults.length} insurance-related resources based on your criteria:
-            </p>
-
-            {/* Horizontally scrollable cards container */}
-            <div className="relative">
-              <div className="flex gap-4 overflow-x-auto pb-4 snap-x snap-mandatory scroll-smooth"
-                   style={{ scrollBehavior: 'smooth' }}>
-                {searchResults.map((result: any, idx: number) => (
-                  <div
-                    key={idx}
-                    className="flex-shrink-0 w-96 bg-white border border-gray-200 rounded-xl p-5 hover:shadow-lg hover:border-gray-300 transition-all snap-start"
-                  >
-                    {/* Header */}
-                    <h4 className="font-semibold text-blue-600 mb-3 line-clamp-2 hover:text-blue-700">
-                      <a href={result.url} target="_blank" rel="noopener noreferrer" className="hover:underline">
-                        {result.title}
-                      </a>
-                    </h4>
-
-                    {/* Description */}
-                    <p className="text-sm text-gray-600 mb-4 line-clamp-3">{result.description}</p>
-
-                    {/* Snippets */}
-                    {result.snippets && result.snippets.length > 0 && (
-                      <div className="bg-gray-50 rounded-lg p-3 text-xs text-gray-600 space-y-2 mb-4">
-                        {result.snippets.slice(0, 2).map((snippet: string, i: number) => (
-                          <p key={i} className="line-clamp-2">{snippet}</p>
-                        ))}
+          {searchResults.length > 0 ? (
+            <div>
+              <p className="text-gray-700 mb-4">
+                Found {searchResults.length} insurance-related resources based on your criteria:
+              </p>
+
+              {/* Horizontally scrollable cards container */}
+              <div className="relative">
+                <div className="flex gap-4 overflow-x-auto pb-4 snap-x snap-mandatory scroll-smooth"
+                     style={{ scrollBehavior: 'smooth' }}>
+                  {searchResults.map((result: any, idx: number) => (
+                    <div
+                      key={idx}
+                      className="flex-shrink-0 w-96 bg-white border border-gray-200 rounded-xl p-5 hover:shadow-lg hover:border-gray-300 transition-all snap-start"
+                    >
+                      {/* Header */}
+                      <h4 className="font-semibold text-blue-600 mb-3 line-clamp-2 hover:text-blue-700">
+                        <a href={result.url} target="_blank" rel="noopener noreferrer" className="hover:underline">
+                          {result.title}
+                        </a>
+                      </h4>
+
+                      {/* Description */}
+                      <p className="text-sm text-gray-600 mb-4 line-clamp-3">{result.description}</p>
+
+                      {/* Snippets */}
+                      {result.snippets && result.snippets.length > 0 && (
+                        <div className="bg-gray-50 rounded-lg p-3 text-xs text-gray-600 space-y-2 mb-4">
+                          {result.snippets.slice(0, 2).map((snippet: string, i: number) => (
+                            <p key={i} className="line-clamp-2">{snippet}</p>
+                          ))}
+                        </div>
+                      )}
+
+                      {/* Footer Link */}
+                      <div className="pt-3 border-t border-gray-100">
+                        <a
+                          href={result.url}
+                          target="_blank"
+                          rel="noopener noreferrer"
+                          className="text-xs text-[#2563EB] hover:text-[#1d4ed8] font-medium inline-flex items-center gap-1"
+                        >
+                          View full article →
+                        </a>
                       </div>
-                    )}
-
-                    {/* Footer Link */}
-                    <div className="pt-3 border-t border-gray-100">
-                      <a
-                        href={result.url}
-                        target="_blank"
-                        rel="noopener noreferrer"
-                        className="text-xs text-[#2563EB] hover:text-[#1d4ed8] font-medium inline-flex items-center gap-1"
-                      >
-                        View full article →
-                      </a>
                     </div>
-                  </div>
+                  ))}
+                </div>
+              </div>
+            </div>
+          ) : (
+            <div>
+              <p className="text-gray-700 mb-4">
+                Here are some recommended plans based on your criteria:
+              </p>
+              <div className="flex gap-4 overflow-x-auto pb-4">
+                {plansArray.map((plan: any) => (
+                  <CompactPlanCard key={plan.id} plan={plan} />
                 ))}
               </div>
             </div>
-          </div>
-<<<<<<< HEAD
+          )}
           <InlineReasoning steps={reasoningSteps} />
           <QuickActionChips 
             actions={['Compare to other plans', 'See full SBC PDF', 'Find providers nearby']}
-=======
-          <QuickActionChips
-            actions={['Refine search', 'Compare plans', 'Find providers']}
->>>>>>> c0a4316e
             onActionClick={(action) => console.log('Action:', action)}
           />
         </div>
@@ -598,11 +573,13 @@
       type: 'agent',
       content: resultContent
     }]);
-<<<<<<< HEAD
     
-=======
-
->>>>>>> c0a4316e
+    // Open evidence drawer if we have steps
+    if (evidenceStepsToShow.length > 0) {
+      setEvidenceSteps(evidenceStepsToShow);
+      setEvidenceDrawerOpen(true);
+    }
+    
     setActiveMessageId(null);
   };
 
